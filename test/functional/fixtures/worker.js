'use strict'

const EventEmitter = require('events')
const Promise = require('bluebird')
<<<<<<< HEAD

const ponos = require('../../../src')
const TaskFatalError = ponos.TaskFatalError
=======
const WorkerStopError = require('error-cat/errors/worker-stop-error')
>>>>>>> 008b4360

/**
 * A simple worker that will publish a message to a queue.
 * @param {object} job Object describing the job.
 * @param {string} job.queue Queue on which the message will be published.
 * @returns {promise} Resolved when the message is put on the queue.
 */
module.exports = (job) => {
  return Promise.resolve()
    .then(() => {
      if (!job.eventName) {
        throw new WorkerStopError('eventName is required')
      }
      if (!job.message) {
        throw new WorkerStopError('message is required')
      }
    })
    .then(() => {
      module.exports.emitter.emit(job.eventName, { data: job.message })
    })
}

module.exports.emitter = new EventEmitter()<|MERGE_RESOLUTION|>--- conflicted
+++ resolved
@@ -2,13 +2,7 @@
 
 const EventEmitter = require('events')
 const Promise = require('bluebird')
-<<<<<<< HEAD
-
-const ponos = require('../../../src')
-const TaskFatalError = ponos.TaskFatalError
-=======
 const WorkerStopError = require('error-cat/errors/worker-stop-error')
->>>>>>> 008b4360
 
 /**
  * A simple worker that will publish a message to a queue.
