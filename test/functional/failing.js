--- conflicted
+++ resolved
@@ -8,12 +8,7 @@
 const assert = chai.assert
 
 // Ponos Tooling
-<<<<<<< HEAD
 const ponos = require('../../src')
-const TaskFatalError = ponos.TaskFatalError
-=======
-const ponos = require('../../')
->>>>>>> 008b4360
 const testWorker = require('./fixtures/worker')
 const testWorkerEmitter = testWorker.emitter
 
