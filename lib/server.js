'use strict'

var assign = require('101/assign')
var clone = require('101/clone')
var debug = require('debug')('ponos:server')
var defaults = require('101/defaults')
var ErrorCat = require('error-cat')
var hermes = require('runnable-hermes')
var isFunction = require('101/is-function')
var isObject = require('101/is-object')
var isString = require('101/is-string')
var log = require('./logger')
var pick = require('101/pick')
var Promise = require('bluebird')
var Worker = require('./worker')

/**
 * The ponos worker server.
 * @module ponos:server
 * @author Bryan Kendall
 * @author Ryan Sandor Richards
 */
module.exports = Server

/**
 * Ponos worker server class. Given a queue adapter the worker server will
 * connect to RabbitMQ, subscribe to the given queues, and begin spawning
 * workers for incoming jobs.
 *
 * The only required option is `opts.queues` which should be a non-empty flat
 * list of strings. The server uses this list to subscribe to only queues you
 * have provided.
 *
 * @class
 * @param {object} opts Options for the server.
 * @param {Array} opts.queues An array of queue names to which the server should
 *   subscribe.
 * @param {runnable-hermes~Hermes} [opts.hermes] A hermes client.
 * @param {string} [opts.hostname] Hostname for RabbitMQ.
 * @param {string|number} [opts.port] Port for RabbitMQ.
 * @param {string} [opts.username] Username for RabbitMQ.
 * @param {string} [opts.password] Username for Password.
 * @param {bunyan} [opts.log] A bunyan logger to use for the server.
 * @param {ErrorCat} [opts.errorCat] An error cat instance to use for the
 *   server.
 */
function Server (opts) {
  this._tasks = {}
  this._workerOptions = {}
  this.opts = assign({}, opts)

  this.log = this.opts.log || log
  this.errorCat = this.opts.errorCat || new ErrorCat()

  if (this.opts.hermes) {
    this.hermes = this.opts.hermes
  } else {
    if (!Array.isArray(this.opts.queues)) {
      throw new Error('ponos.Server: missing required `queues` option.')
    }
    if (!this.opts.queues.every(isString)) {
      throw new Error(
        'ponos.Server: each element of `queues` must be a string.'
      )
    }
    // Defaults for the hermes client's rabbitmq connection
    defaults(this.opts, {
      hostname: process.env.RABBITMQ_HOSTNAME || 'localhost',
      port: process.env.RABBITMQ_PORT || 5672,
      username: process.env.RABBITMQ_USERNAME || 'guest',
      password: process.env.RABBITMQ_PASSWORD || 'guest',
      name: 'ponos'
    })

    this.hermes = hermes.hermesSingletonFactory(this.opts)
  }

  this.hermes = Promise.promisifyAll(this.hermes)
}

/**
<<<<<<< HEAD
=======
 * Helper function to ensure we have all required task handlers for the queue
 * array with which the class was defined.
 * @private
 * @return {promise} Resolved when all tasks verified.
 */
Server.prototype._assertHaveAllTasks = function () {
  debug('_assertHaveAllTasks')
  return Promise.resolve(this.hermes.getQueues()).bind(this)
    .each(function (queueName) {
      if (!this._tasks[queueName]) {
        throw new Error('ponos.Server: ' + queueName + ' handler not defined')
      }
    })
}

/**
>>>>>>> e2e01386
 * Helper function that subscribes to a given queue name.
 * @private
 * @param {string} queueName Name of the queue.
 * @return {promise} A promise that resolves post worker creation
 *   and subscription.
 */
Server.prototype._subscribe = function (queueName) {
  debug('_subscribe(' + queueName + ')')
  this.log.trace('ponos.Server: subscribing to ' + queueName)
  if (!this._tasks[queueName]) {
    this.log.warn({
      queueName: queueName
    }, 'ponos.Server: handler not defined')
    return
  }
  return this.hermes.subscribe(queueName, function (job, done) {
    this._runWorker(queueName, job, done)
  }.bind(this))
}

/**
 * Helper function to subscribe to all queues.
 * @private
 * @return {promise} Resolved when queues are all subscribed.
 */
Server.prototype._subscribeAll = function () {
  debug('_subscribeAll')
  return Promise.resolve(this.hermes.getQueues()).bind(this)
    .map(this._subscribe)
}

/**
 * Helper function that unsubscribes to a given queue name.
 * @private
 * @param {string} queueName Name of the queue.
 * @return {promise} A promise that resolves post worker creation
 *   and subscription.
 */
Server.prototype._unsubscribe = function (queueName) {
  debug('_unsubscribe(' + queueName + ')')
  this.log.trace('ponos.Server: unsubscribing from ' + queueName)
  var handler = null // null will remove all handlers
  return this.hermes.unsubscribeAsync(queueName, handler)
}

/**
 * Helper function to unsubscribe from all queues.
 * @private
 * @return {promise} Resolved when queues are all subscribed.
 */
Server.prototype._unsubscribeAll = function () {
  debug('_unsubscribeAll')
  return Promise.resolve(this.hermes.getQueues()).bind(this)
    .map(this._unsubscribe)
}

/**
 * Runs a worker for the given queue name, job, and acknowledgement callback.
 * @private
 * @param {string} queueName Name of the queue.
 * @param {object} job Job for the worker to perform.
 * @param {function} done RabbitMQ acknowledgement callback.
 */
Server.prototype._runWorker = function (queueName, job, done) {
  debug('_runWorker(' + [ queueName, job ].join(', ') + ')')
  var opts = clone(this._workerOptions[queueName])
  defaults(opts, {
    queue: queueName,
    job: job,
    task: this._tasks[queueName],
    done: done,
    log: this.log,
    errorCat: this.errorCat
  })
  Worker.create(opts)
}

/**
 * Starts the worker server and listens for jobs coming from all queues.
 * @return {promise} A promise that resolves when the server is listening.
 */
Server.prototype.start = function () {
  debug('start')
  this.log.trace('ponos.Server: starting')
  return this.hermes.connectAsync().bind(this)
    .then(this._subscribeAll)
    .then(function () {
      this.log.trace('ponos.Server: started')
    })
    .catch(function (err) {
      this.errorCat.report(err)
      throw err
    })
}

/**
 * Stops the worker server.
 * @return {promise} A promise that resolves when the server is stopped.
 */
Server.prototype.stop = function () {
  debug('stop')
  this.log.trace('ponos.Server: stopping')
  return this._unsubscribeAll().bind(this)
    .then(function () {
      return this.hermes.closeAsync()
    })
    .then(function () {
      this.log.trace('ponos.Server: stopped')
    })
    .catch(function (err) {
      this.errorCat.report(err)
      throw err
    })
}

/**
 * Takes a map of queues and task handlers and sets them all.
 * @param {object} map A map of queue names to task handlers.
 * @param {string} map.key Queue name.
 * @param {function} map.value Function to take a job or an object with a task
 *   and additional options for the worker.
 * @returns {ponos.Server} The server.
 */
Server.prototype.setAllTasks = function (map) {
  debug('setAllTasks')
  Object.keys(map).forEach(function (key) {
    var value = map[key]
    if (isObject(value)) {
      if (!isFunction(value.task)) {
        log.warn({
          key: key
        }, 'ponos.Server.setAllTasks: No task function defined')
        return
      }
      this.setTask(key, value.task, value)
    } else {
      this.setTask(key, map[key])
    }
  }.bind(this))
  return this
}

/**
 * Assigns a task to a queue.
 * @param {string} queueName Queue name.
 * @param {function} task Function to take a job and return a promise.
 * @param {object} opts Options for the worker that performs the task.
 * @returns {ponos.Server} The server.
 */
Server.prototype.setTask = function (queueName, task, opts) {
  debug('setTask(' + [ queueName, task ].join(', ') + ')')
  this.log.trace('ponos.Server: setting task for ' + queueName)
  if (!isFunction(task)) {
    throw new Error('ponos.Server.setTask: Provided task handler is not a function')
  }
  this._tasks[queueName] = task
  this._workerOptions[queueName] = isObject(opts)
    ? pick(opts, 'msTimeout') : {}
  return this
}<|MERGE_RESOLUTION|>--- conflicted
+++ resolved
@@ -79,25 +79,6 @@
 }
 
 /**
-<<<<<<< HEAD
-=======
- * Helper function to ensure we have all required task handlers for the queue
- * array with which the class was defined.
- * @private
- * @return {promise} Resolved when all tasks verified.
- */
-Server.prototype._assertHaveAllTasks = function () {
-  debug('_assertHaveAllTasks')
-  return Promise.resolve(this.hermes.getQueues()).bind(this)
-    .each(function (queueName) {
-      if (!this._tasks[queueName]) {
-        throw new Error('ponos.Server: ' + queueName + ' handler not defined')
-      }
-    })
-}
-
-/**
->>>>>>> e2e01386
  * Helper function that subscribes to a given queue name.
  * @private
  * @param {string} queueName Name of the queue.
